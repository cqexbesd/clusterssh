--- conflicted
+++ resolved
@@ -3,11 +3,7 @@
 use 5.008.004;
 use warnings;
 use strict;
-<<<<<<< HEAD
 use version; our $VERSION = version->new('4.01_00');
-=======
-use version; our $VERSION = version->new('4.00_11');
->>>>>>> e2517e20
 
 use Carp;
 
