<<<<<<< HEAD
????-??-?? Duncan Ferguson <duncan_ferguson@user.sf.net> - v4.01_00
* Start switching code to use Exception::Class
=======
2011-07-08 Duncan Ferguson <duncan_ferguson@user.sf.net> - v4.00_10
* Fix 'uninitialised error' message
>>>>>>> 5acf4a5b

2011-06-30 Duncan Ferguson <duncan_ferguson@user.sf.net> - v4.00_09
* Cater for missing 'pod2text' command (Thanks to Sami Kerola)
* Fix 'uninitialised variable' error
* Added 'ccon' command (Thanks to Brandon Perkins)

2011-04-01 Duncan Ferguson <duncan_ferguson@user.sf.net> - v4.00_08
* Amend all L<xx> links to prevent build breakage on cygwin (Sf bug 3115635)

2011-01-24 Duncan Ferguson <duncan_ferguson@user.sf.net> - v4.00_07
* Fix for parsing config files with empty values (Stefan Steiner)
* Reinstate acting on '-l username' option (reported by Ryan Brown)

2010-09-20 Duncan Ferguson <duncan_ferguson@user.sf.net> - v4.00_06
* Fix test error on 5.8.8 (reported by Wei Wang)
* Added '--list', '-L' to list available cluster tags (idea from Markus Manzke)
* Fix terminal size only set on last windows (Sf bug 3061999)
* Added '--use_all_a_records' (Simon Fraser)

2010-06-20 Duncan Ferguson <duncan_ferguson@user.sf.net> - v4.00_05

* Tidy up pod for whatis errors
* Amend copyright years and text to be consistent
* Include missing buld prereq (Test::Trap)
* Correct '--font, -f' in cssh documentation
- Thanks to Tony Mancill for reporting these errors

2010-06-20 Duncan Ferguson <duncan_ferguson@user.sf.net> - v4.00_04

* Update MANIFEST file to ensure all correct files are included in release

2010-06-20 Duncan Ferguson <duncan_ferguson@user.sf.net> - v4.00_03

* Fix silly type in code/tests

2010-06-19 Duncan Ferguson <duncan_ferguson@user.sf.net> - v4.00_02

* Add in bugtracker and homepage resources to Build.PL file
* Bring new module App::ClusterSSH::Host into play for parsing host strings
* Patch to override font used on command line (Roland Rosenfeld)
* Put options in cssh pod into alphabetical order

2010-01-08 Duncan Ferguson <duncan_ferguson@user.sf.net> - v4.00_01

* Remove GNU tools and switch to Perl module layout using Module::Build

0000-00-00 Duncan Ferguson <duncan_ferguson@user.sf.net> - v3.29 - unreleased

* Handle hostnames containing % properly (Debian bug  543368)
- Thanks to Tony Mancill for the patch

2009-12-19 Duncan Ferguson <duncan_ferguson@user.sf.net> - v3.28

* Look for usernames when adding clusters
- Thanks to Kristian Lyngstol for the patch
* Allow username@cluster to override all usernames in the cluster
* Account for multiple host definitions within ssh configuration file
- Thanks to anonymous for the patch
* Allow for long line continuation in config files with a backslash
- Thanks to Mike Loseke for the patch
* Improve binary search to 
  - ignore directories of the same name, and 
  - always search for the binary if it is not fully qualified
- Thanks to Ian Marsh for the patch
* Always use the given host name, not the resolved host name, when opening the ssh connection (Debian bug 533406)

2009-09-24 Duncan Ferguson <duncan_ferguson@user.sf.net> - v3.27

* Add in list of clusters to 'Add Host' window 
  - thanks for Stanislas Rouvelin for the idea
* Fix bug where unresolvable host stopped program running
  - thanks to Sami Kerola
* Add in config for auto-tearoff of send and host menus
  - thanks to James Chernikov for the idea
* Add in send menu xml definition file
  - thanks to James Chernikov for the idea

2009-06-02 Duncan Ferguson <duncan_ferguson@user.sf.net> - v3.26-1

* Allow user to set a different ConnectTimeout and -o string (Tony Mancill)
* Fix warning from 'mandb' (Tony Mancill)
* Continue connecting to unresolvable hosts (debian bug 499935) (Tony Mancill)
* Correct bug with unset default ports (Tony Mancill)
* Rearrange pod documentation to remove extraenous comment (Tony Mancill)
* Cope better with IPv6 addresses
* Fix bug with passing arguments from command line to comms method binary
* Rework defaultport code
* Add new "-a 'command'" option for running a command in each terminal
* Fix bug with some host lookups failing
* Set window hints on terminals slightly differently to help with tiling
* Reserve 5 pixels on top and left hand side of terminals for better tiling
* Increase reserve of screen from bottom from 40 pixels to 60
* Better notes in docs for screen/terminal reserving
* Minor fixup to docs formatting
* Correct pasting mechanism into control window
* Allow use of long options (swap Getopt::Std to Getopt::Long)
* Remove deprecated '-i' option
* Deprecate -d and -D, replaced with --debug
* Allow for configurable max number of hosts within hosts menu before
  starting a new column - see .csshrc doc for "max_host_menu_items".
  This is until Tk allows for scrollable menus
* Amend default key_addhost from 'Control-plus' to 'Control-Shift-plus'
* Add in a 'default' cluster tag, used when no tags provided on command line
* Fix Alt-n pasting in a resolved hostname instead of the connection hostname 
* Disabled unmapping code until such time as a better way of doing it exists 
  - this is due to virtual desktop change triggering a retile 

2009-03-26 Duncan Ferguson <duncan_ferguson@user.sf.net> - v3.25-1

* Add patch from David F. Skoll for adding colour to terminals
* Apply fix from Bogdan Pintea for DNS failing to resolve IPs
* Allow the configuration files to be symlinks (debian bug 518196)
* Add an 'EXAMPLES' section to the cssh documentation
* List options alphabetically in documentation
* Apply patch from Gerfried Fuchs/Tony Mancill for ports on the command line

2008-11-14 Duncan Ferguson <duncan_ferguson@user.sf.net> - v3.24-1

* Do not attempt to re-resolve IP addresses
* Apply patch from Dan Wallis
- Add '-C <file>' command to load in specific config file
- Typo correct in pod
- Cope with random/strange config files better
* Correct some minor typos
* Create the .csshrc file if it doesnt already exist and amend pod
* Amend host menu items to be a little more descriptive
* Remove 'Catpure Terminal' from Hosts menu as it doesnt do anything useful

2008-01-23 Duncan Ferguson <duncan_ferguson@user.sf.net> - v3.23-1

* Apply bugfix supplied by Jima
- Ensure loading of hosts from user ssh config file is case insensitive

2008-01-23 Duncan Ferguson <duncan_ferguson@user.sf.net> - v3.22-1

* Update X resources class to allow use of terms other than XTerm
* Apply patch from Harald Weidner to stop error messages in Debian Etch
* Add in key shortcut (alt-h) to toggle history window
* Tidy up pod a little to highlight notes better
* Check terminal_font config for quotes and remove
* Enable use of "configure --sysconfdir=", defaults to /etc
* Revise host checking algorithm to take ssh_config files into account
* Revise username check used as part of host id to accept more chars
* Correct year value for previous two entries from 2008 to 2007

2007-11-28 Duncan Ferguson <duncan_ferguson@user.sf.net> - v3.21-1

* Implement a basic history window in the console (option -s)
* Fixed bug whereby username@ wasn't being used correctly

2007-11-26 Duncan Ferguson <duncan_ferguson@user.sf.net> - v3.20-1

* Move source repository from CVS to SVN on sourceforge
* Remove last digit of version number since not required with SVN
* Add in host menu option to close inactive windows
* Apply bugfixes suppled by Tony Mancill
- reset xrm switch in terminal_args 
- prevent warning messages being printed when keysyms arent found
- fixes for fvwm
- chekc for child process before sending kill
* Slight rewording of man page
* Add in option to use telnet as comms command (use 'ctel' to invoke script)
* Run through perltidy -b -i=2
* Appy patches from Klaus Ethgen
- Client dies when cannot write to pipe
- Sleeping and flushing in window manager to allow time to draw windows
- Fix pipe reading to not use undefined values
* Apply patches from Nicolas Simonds
- allow colons in hostnames
- allow -o option as per man page
* Apply patch from Peter Palfrader
- improvement to finding binaries
* Allow font to be specified on the command line
* Check for errors around key data gathering
* Add in 'extra_cluster_file' to csshrc

2006-07-24 Duncan Ferguson <duncan_ferguson@user.sf.net> - v3.19.1-1

- Below is an abridged version of changes - see CVS for more information
* Check for failure to connect to X session
* Totally rework character mapping and events to cope with non-QWERTY keyboards
* Rework pasting code to cope with non-QWERTY charatcters
* Manpage/help doc updates and corrections
* Check for missing definitions for cluster tags in .csshrc
* Run through perltidy -b -i=2
* Apply patch to add in optional port information from D. Dumont
* Amend hotkey code to not pick up <ctrl>-<alt> as default clientname shortcut
* Alter repeat function to improve efficiency
* Rework retiling code 
* Add "-e <host>" to evaluate terminal and communcation methods
* Add in toggle option on hosts menu
* Fix check in find_binary to ensure one is actually found
* Search $PATH and other standard places for binaries incase $PATH is incomplete
* Amend code to allow getting help when no X display available
* Allow override of both key and mouse paste key sequences
* Added icons and desktop file
* Amended clusterssh.spec to cope with icons and desktop file
* Improve cluster file import efficiency as was taking faaar too long previously
* Fixed bug whereby when pid's of the xterm changes records were not updated
* Do not die when pipe open fails, but continue as others may be connected
* Remove code that breaks the minimize/maximise stuff;
* Catch X button presses on title bar to close all windows correctly
* Delay map event capture at program start to avoid infinite loop
* Fix execvp error on Solaris 10

2005-11-28 Duncan Ferguson <duncan_ferguson@user.sf.net> - v3.18.1-1

* Correct mask value for backtick (grave) character
* Add more logging for debug mode
* Amend indentation
* Rerun through perltidy
* Improve cluster file import efficiency as was taking faaar too long previously
* Fixed bug whereby when pid's of the xterm changes records were not updated
* Do not die when pipe open fails, but continue as others may be connected
* Remove code that breaks the minimize/maximise stuff;
* Catch X button presses on title bar to close all windows correctly
* Delay map event capture at program start to avoid infinite loop
* Fix execvp error on Solaris 10
* Update to man pages

2005-06-24 Duncan Ferguson <duncan_ferguson@user.sf.net> - v3.17.1

* Allow _'s in paste text correctly
* Bugfix minimise/maximise again
* Run through "perltidy -i=4 -ce"
* Unmap all windows in one go instead of one at a time when retiling
* Add + doc 'console_position'
* Maintain user position of console between maps (i.e. tell window manager 
  not to move it)
* Note that ssh options are for OpenSSH not for any other ssh version

2005-06-13 Duncan Ferguson <duncan_ferguson@user.sf.net> - v3.16.1

* Allow ignoring of unresolved hosts (i.e. if hostname aliased in 
  ssh config file)

2005-06-09 Duncan Ferguson <duncan_ferguson@user.sf.net> - v3.15.1 

* Add and document "-c <clusterfile>"
* Add and document "-l <username>"
* Add and document "-o <options>"
* Document "-t <title>"
* Set controlled terminals to have user set size & position (WM_SIZE_HINTS)
* Speed up initial terminal openings
* Remove all key bindings from drop down menus (conflicts with emacs and
  can all be done by other hotkeys anyhow)
* Allow individual hotkeys to be disabled, instead of all-or-nothing
* Updates to POD
* Update retile code to avoid flickering windows (& also fix cygwin bug)
* Rename -t to -T to match previous series option
* Added in -t to modify cmd line args for terminals

2005-06-04 Duncan Ferguson <duncan_ferguson@user.sf.net> - v3.14.1 

* first cut at terminal opening speed up

2005-05-20 Duncan Ferguson <duncan_ferguson@user.sf.net> - v3.13.1 

* Bugfix for whitespace in config files (missing a char from regexp)
* Allow for minimising/maximising all windows when done on console

2005-05-19 Duncan Ferguson <duncan_ferguson@user.sf.net> - v3.12.1 

* Bugfix for shifted non-alphanumeric keyboard chars not being pasted correctly
* Marked version number with 3rd digit to signify beta releases

2005-05-18 Duncan Ferguson <duncan_ferguson@user.sf.net> - v3.11

* Remove trailing whitespace from config file lines
* Prevent paste events being sent to non-active clients
* Allow paste events to send capitalised letters

2005-05-17 Duncan Ferguson <duncan_ferguson@user.sf.net> - v3.10

* fix for moving atom numbers in font info

2005-05-11 Duncan Ferguson <duncan_ferguson@user.sf.net> - v3.9

* Allow multiple hosts or tags in the "Add Host" text widget
* Retile all windows (if set) after adding a host
* Do not automatically send a return after hostname (Alt-n)
* Fix bug with sending read hostname instead of internal unique host 
  name (Alt-n)
* Fix bug whereby cannot start cssh without any hosts on cmd-line
* Fix bug where client name was sent to inactive clients
* Fix bug whereby 0's in sent text were ignored

2005-05-09 Duncan Ferguson <duncan_ferguson@user.sf.net> - v3.8

* Remove the need for xlsfonts (perform function by X window calls instead)
* Debug level output changes
* Ensure windows are overlapping in the right places, instead of any order
* Create config section on window decorations (i.e. title & scroll bars)

2005-05-05 Duncan Ferguson <duncan_ferguson@user.sf.net> - v3.7

* Found ConfigureWindow instead of ResizeMoveWindow

2005-05-05 Duncan Ferguson <duncan_ferguson@user.sf.net> - v3.6

* Lots of work on window tiling - to fall at last hurdle (No XResizeMoveWindow)
* Documentation updates
* Allow -u ouput when binaries havnt been found
* Start coding for capturing an existing terminal window
* Rebuild hosts menu when all hosts checked, not when each host checked
* Change debug message output level of keysyms
* Cater for config of no tiling, but allow to retile in console window anyhow

2005-05-03 Duncan Ferguson <duncan_ferguson@user.sf.net> - v3.5

* Remove some old (commented out) code
* Remove some (unnecessary) debug code
* Start coding for window tiling
* Modify find_binary function to make it more portable
* Output internal vars in "-u -d"
* Small mods to docs to take account of all of the above

2005-04-26 Duncan Ferguson <duncan_ferguson@user.sf.net> - v3.4

* Changed order of "use POSIX" to put :sys_wait_h first to avoid chance of 
  hitting known issue
* Allow for running from cvs dir in config{comms}
* Add "ConnectTimeout=10" to default ssh options
* Add further debug info
* Add check to ensure hostname can be resolved before attempting connection
* Modigy zombie reaping to prevent hand on unconnected cx term closing
* Add "autoquit" feature to close ClusterSSH after last client window closes
* Also produce man page and include as part of install

2005-04-10 Duncan Ferguson <duncan_ferguson@user.sf.net> - v3.3

* src/cssh.pl: Rewritten from scratch
* Set up to use Gnu Autotools

$Id$<|MERGE_RESOLUTION|>--- conflicted
+++ resolved
@@ -1,10 +1,8 @@
-<<<<<<< HEAD
 ????-??-?? Duncan Ferguson <duncan_ferguson@user.sf.net> - v4.01_00
 * Start switching code to use Exception::Class
-=======
+
 2011-07-08 Duncan Ferguson <duncan_ferguson@user.sf.net> - v4.00_10
 * Fix 'uninitialised error' message
->>>>>>> 5acf4a5b
 
 2011-06-30 Duncan Ferguson <duncan_ferguson@user.sf.net> - v4.00_09
 * Cater for missing 'pod2text' command (Thanks to Sami Kerola)
